<div align="center">

<img src="./images/fabric-logo-gif.gif" alt="fabriclogo" width="400" height="400"/>

# `fabric`

![Static Badge](https://img.shields.io/badge/mission-human_flourishing_via_AI_augmentation-purple)
<br />
![GitHub top language](https://img.shields.io/github/languages/top/danielmiessler/fabric)
![GitHub last commit](https://img.shields.io/github/last-commit/danielmiessler/fabric)
[![License: MIT](https://img.shields.io/badge/License-MIT-green.svg)](https://opensource.org/licenses/MIT)

<p class="align center">
<h4><code>fabric</code> is an open-source framework for augmenting humans using AI.</h4>
</p>

[Updates](#updates) •
[What and Why](#whatandwhy) •
[Philosophy](#philosophy) •
[Installation](#Installation) •
[Usage](#Usage) •
[Examples](#examples) •
[Just Use the Patterns](#just-use-the-patterns) •
[Custom Patterns](#custom-patterns) •
[Helper Apps](#helper-apps) •
[Meta](#meta)

</div>

## Navigation

- [Updates](#updates)
- [What and Why](#what-and-why)
- [Philosophy](#philosophy)
  - [Breaking problems into components](#breaking-problems-into-components)
  - [Too many prompts](#too-many-prompts)
  - [The Fabric approach to prompting](#our-approach-to-prompting)
- [Installation](#Installation)
  - [Migration](#Migration)
  - [Upgrading](#Upgrading)
- [Usage](#Usage)
- [Examples](#examples)
  - [Just use the Patterns](#just-use-the-patterns)
- [Custom Patterns](#custom-patterns)
- [Helper Apps](#helper-apps)
- [Meta](#meta)
  - [Primary contributors](#primary-contributors)

<br />

## Updates

> [!NOTE] 
September 15, 2024 — Lots of new stuff!
> * Fabric now supports calling the new `o1-preview` model using the `-r` switch (which stands for raw. Normal queries won't work with `o1-preview` because they disabled System access and don't allow us to set `Temperature`.
> * We have early support for Raycast! Under the `/patterns` directory there's a `raycast` directory with scripts that can be called from Raycast. If you add a scripts directory within Raycast and point it to your `~/.config/fabric/patterns/raycast` directory, you'll then be able to 1) invoke Raycast, type the name of the script, and then 2) paste in the content to be passed, and the results will return in Raycast. There's currently only one script in there but I am (Daniel) adding more.
> * **Go Migration: The following command line options were changed during the migration to Go:**
> * You now need to use the -c option instead of -C to copy the result to the clipboard.
> * You now need to use the -s option instead of -S to stream results in realtime.
> * The following command line options have been removed `--agents` (-a), `--gui`, `--clearsession`, `--remoteOllamaServer`, and `--sessionlog`
> * You can now use (-S) to configure an Ollama server.
> * **We're working on a GUI rewrite in Go as well**

## Intro videos

Keep in mind that many of these were recorded when Fabric was Python-based, so remember to use the current [install instructions](#Installation) below.

* [Network Chuck](https://www.youtube.com/watch?v=UbDyjIIGaxQ)
* [David Bombal](https://www.youtube.com/watch?v=vF-MQmVxnCs)
* [My Own Intro to the Tool](https://www.youtube.com/watch?v=wPEyyigh10g)
* [More Fabric YouTube Videos](https://www.youtube.com/results?search_query=fabric+ai)

## What and why

Since the start of 2023 and GenAI we've seen a massive number of AI applications for accomplishing tasks. It's powerful, but _it's not easy to integrate this functionality into our lives._

<div align="center">
<h4>In other words, AI doesn't have a capabilities problem—it has an <em>integration</em> problem.</h4>
</div>

Fabric was created to address this by enabling everyone to granularly apply AI to everyday challenges.

## Philosophy

> AI isn't a thing; it's a _magnifier_ of a thing. And that thing is **human creativity**.

We believe the purpose of technology is to help humans flourish, so when we talk about AI we start with the **human** problems we want to solve.

### Breaking problems into components

Our approach is to break problems into individual pieces (see below) and then apply AI to them one at a time. See below for some examples.

<img width="2078" alt="augmented_challenges" src="https://github.com/danielmiessler/fabric/assets/50654/31997394-85a9-40c2-879b-b347e4701f06">

### Too many prompts

Prompts are good for this, but the biggest challenge I faced in 2023——which still exists today—is **the sheer number of AI prompts out there**. We all have prompts that are useful, but it's hard to discover new ones, know if they are good or not, _and manage different versions of the ones we like_.

One of <code>fabric</code>'s primary features is helping people collect and integrate prompts, which we call _Patterns_, into various parts of their lives.

Fabric has Patterns for all sorts of life and work activities, including:

- Extracting the most interesting parts of YouTube videos and podcasts
- Writing an essay in your own voice with just an idea as an input
- Summarizing opaque academic papers
- Creating perfectly matched AI art prompts for a piece of writing
- Rating the quality of content to see if you want to read/watch the whole thing
- Getting summaries of long, boring content
- Explaining code to you
- Turning bad documentation into usable documentation
- Creating social media posts from any content input
- And a million more…

## Installation

To install Fabric, [make sure Go is installed](https://go.dev/doc/install), and then run the following command.

```bash
# Install Fabric directly from the repo
go install github.com/danielmiessler/fabric@latest
```

### Environment Variables

You may need to set some environment variables in your `~/.bashrc` on linux or `~/.zshrc` file on mac to be able to run the `fabric` command. Here is an example of what you can add:

For Intel based macs or linux
```bash
# Golang environment variables
export GOROOT=/usr/local/go
export GOPATH=$HOME/go

# Update PATH to include GOPATH and GOROOT binaries
export PATH=$GOPATH/bin:$GOROOT/bin:$HOME/.local/bin:$PATH
```

for Apple Silicon based macs
```bash
# Golang environment variables
export GOROOT=/opt/homebrew/bin/go
export GOPATH=$HOME/go
export PATH=$GOPATH/bin:$GOROOT/bin:$HOME/.local/bin:$PATH:
```

### Setup
Now run the following command
```bash
# Run the setup to set up your directories and keys
fabric --setup
```
If everything works you are good to go.


### Migration

If you have the Legacy (Python) version installed and want to migrate to the Go version, here's how you do it. It's basically two steps: 1) uninstall the Python version, and 2) install the Go version.

```bash
# Uninstall Legacy Fabric
pipx uninstall fabric

# Clear any old Fabric aliases
(check your .bashrc, .zshrc, etc.)
# Install the Go version
go install github.com/danielmiessler/fabric@latest
# Run setup for the new version. Important because things have changed
fabric --setup
```

Then [set your environmental variables](#environmental-variables) as shown above.

### Upgrading

The great thing about Go is that it's super easy to upgrade. Just run the same command you used to install it in the first place and you'll always get the latest version.
```bash
go install github.com/danielmiessler/fabric@latest
```

## Usage
Once you have it all set up, here's how to use it.

```bash
fabric -h
```

```bash
usage: fabric -h
Usage:
  fabric [OPTIONS]

Application Options:
  -p, --pattern=                    Choose a pattern
  -v, --variable=                   Values for pattern variables, e.g. -v=$name:John -v=$age:30
  -C, --context=                    Choose a context
      --session=                    Choose a session
  -S, --setup                       Run setup
      --setup-skip-update-patterns  Skip update patterns at setup
  -t, --temperature=                Set temperature (default: 0.7)
  -T, --topp=                       Set top P (default: 0.9)
  -s, --stream                      Stream
  -P, --presencepenalty=            Set presence penalty (default: 0.0)
  -r, --raw                         Use the defaults of the model without sending chat options (like temperature etc.) and use the user role instead of the system role for patterns
  -F, --frequencypenalty=           Set frequency penalty (default: 0.0)
  -l, --listpatterns                List all patterns
  -L, --listmodels                  List all available models
  -x, --listcontexts                List all contexts
  -X, --listsessions                List all sessions
  -U, --updatepatterns              Update patterns
  -c, --copy                        Copy to clipboard
  -m, --model=                      Choose model
  -o, --output=                     Output to file
  -n, --latest=                     Number of latest patterns to list (default: 0)
  -d, --changeDefaultModel          Change default pattern
  -y, --youtube=                    YouTube video url to grab transcript, comments from it and send to chat
      --transcript                  Grab transcript from YouTube video and send to chat
      --comments                    Grab comments from YouTube video and send to chat
      --dry-run                     Show what would be sent to the model without actually sending it
<<<<<<< HEAD
  -g, --language=                   Specify the Language Code for the chat, e.g. -g=en -g=zh
=======
  -u, --scrape_url=                 Scrape website URL to markdown using Jina AI
  -q, --scrape_question=            Search question using Jina AI
>>>>>>> 64da74e2

Help Options:
  -h, --help                        Show this help message

```

## Our approach to prompting

Fabric _Patterns_ are different than most prompts you'll see.

- **First, we use `Markdown` to help ensure maximum readability and editability**. This not only helps the creator make a good one, but also anyone who wants to deeply understand what it does. _Importantly, this also includes the AI you're sending it to!_

Here's an example of a Fabric Pattern.

```bash
https://github.com/danielmiessler/fabric/blob/main/patterns/extract_wisdom/system.md
```

<img width="1461" alt="pattern-example" src="https://github.com/danielmiessler/fabric/assets/50654/b910c551-9263-405f-9735-71ca69bbab6d">

- **Next, we are extremely clear in our instructions**, and we use the Markdown structure to emphasize what we want the AI to do, and in what order.

- **And finally, we tend to use the System section of the prompt almost exclusively**. In over a year of being heads-down with this stuff, we've just seen more efficacy from doing that. If that changes, or we're shown data that says otherwise, we will adjust.

## Examples

Now let's look at some things you can do with Fabric.

1. Run the `summarize` Pattern based on input from `stdin`. In this case, the body of an article.

```bash
pbpaste | fabric --pattern summarize
```

2. Run the `analyze_claims` Pattern with the `--stream` option to get immediate and streaming results.

```bash
pbpaste | fabric --stream --pattern analyze_claims
```

3. Run the `extract_wisdom` Pattern with the `--stream` option to get immediate and streaming results from any Youtube video (much like in the original introduction video).

```bash
yt --transcript https://youtube.com/watch?v=uXs-zPc63kM | fabric --stream --pattern extract_wisdom
```

4. Create patterns- you must create a .md file with the pattern and save it to ~/.config/fabric/patterns/[yourpatternname].

## Just use the Patterns

<img width="1173" alt="fabric-patterns-screenshot" src="https://github.com/danielmiessler/fabric/assets/50654/9186a044-652b-4673-89f7-71cf066f32d8">

<br />
<br />

If you're not looking to do anything fancy, and you just want a lot of great prompts, you can navigate to the [`/patterns`](https://github.com/danielmiessler/fabric/tree/main/patterns) directory and start exploring!

We hope that if you used nothing else from Fabric, the Patterns by themselves will make the project useful.

You can use any of the Patterns you see there in any AI application that you have, whether that's ChatGPT or some other app or website. Our plan and prediction is that people will soon be sharing many more than those we've published, and they will be way better than ours.

The wisdom of crowds for the win.

## Custom Patterns

You may want to use Fabric to create your own custom Patterns—but not share them with others. No problem!

Just make a directory in `~/.config/custompatterns/` (or wherever) and put your `.md` files in there. 

When you're ready to use them, copy them into:

```
~/.config/fabric/patterns/
```

You can then use them like any other Patterns, but they won't be public unless you explicitly submit them as Pull Requests to the Fabric project. So don't worry—they're private to you.


This feature works with all openai and ollama models but does NOT work with claude. You can specify your model with the -m flag

## Helper Apps

Fabric also makes use of some core helper apps (tools) to make it easier to integrate with your various workflows. Here are some examples:

`yt` is a helper command that extracts the transcript from a YouTube video. You can use it like this:
```bash
yt https://www.youtube.com/watch?v=lQVcbY52_gY
```

This will return the transcript from the video, which you can then pipe into Fabric like this:
```bash
yt https://www.youtube.com/watch?v=lQVcbY52_gY | fabric --pattern extract_wisdom
```

### `yt` Installation

To install `yt`, install it the same way as you install Fabric, just with a different repo name.

```bash
go install github.com/danielmiessler/yt@latest
```

Be sure to add your `YOUTUBE_API_KEY` to `~/.config/fabric/.env`.

### `to_pdf`

`to_pdf` is a helper command that converts LaTeX files to PDF format. You can use it like this:

```bash
to_pdf input.tex
```

This will create a PDF file from the input LaTeX file in the same directory.

You can also use it with stdin which works perfectly with the `write_latex` pattern:

```bash
echo "ai security primer" | fabric --pattern write_latex | to_pdf
```

This will create a PDF file named `output.pdf` in the current directory.

### `to_pdf` Installation

To install `to_pdf`, install it the same way as you install Fabric, just with a different repo name.

```bash
go install github.com/danielmiessler/fabric/to_pdf/to_pdf@latest
```

Make sure you have a LaTeX distribution (like TeX Live or MiKTeX) installed on your system, as `to_pdf` requires `pdflatex` to be available in your system's PATH.

## Meta

> [!NOTE]
> Special thanks to the following people for their inspiration and contributions!

- _Jonathan Dunn_ for being the absolute MVP dev on the project, including spearheading the new Go version, as well as the GUI! All this while also being a full-time medical doctor!
- _Caleb Sima_ for pushing me over the edge of whether to make this a public project or not.
- _Eugen Eisler_ and _Frederick Ros_ for their invaluable contributions to the Go version
- _Joel Parish_ for super useful input on the project's Github directory structure..
- _Joseph Thacker_ for the idea of a `-c` context flag that adds pre-created context in the `./config/fabric/` directory to all Pattern queries.
- _Jason Haddix_ for the idea of a stitch (chained Pattern) to filter content using a local model before sending on to a cloud model, i.e., cleaning customer data using `llama2` before sending on to `gpt-4` for analysis.
- _Andre Guerra_ for assisting with numerous components to make things simpler and more maintainable.

### Primary contributors

<a href="https://github.com/danielmiessler"><img src="https://avatars.githubusercontent.com/u/50654?v=4" title="Daniel Miessler" width="50" height="50"></a>
<a href="https://github.com/xssdoctor"><img src="https://avatars.githubusercontent.com/u/9218431?v=4" title="Jonathan Dunn" width="50" height="50"></a>
<a href="https://github.com/sbehrens"><img src="https://avatars.githubusercontent.com/u/688589?v=4" title="Scott Behrens" width="50" height="50"></a>
<a href="https://github.com/agu3rra"><img src="https://avatars.githubusercontent.com/u/10410523?v=4" title="Andre Guerra" width="50" height="50"></a>

`fabric` was created by <a href="https://danielmiessler.com/subscribe" target="_blank">Daniel Miessler</a> in January of 2024.
<br /><br />
<a href="https://twitter.com/intent/user?screen_name=danielmiessler">![X (formerly Twitter) Follow](https://img.shields.io/twitter/follow/danielmiessler)</a><|MERGE_RESOLUTION|>--- conflicted
+++ resolved
@@ -215,12 +215,9 @@
       --transcript                  Grab transcript from YouTube video and send to chat
       --comments                    Grab comments from YouTube video and send to chat
       --dry-run                     Show what would be sent to the model without actually sending it
-<<<<<<< HEAD
   -g, --language=                   Specify the Language Code for the chat, e.g. -g=en -g=zh
-=======
   -u, --scrape_url=                 Scrape website URL to markdown using Jina AI
   -q, --scrape_question=            Search question using Jina AI
->>>>>>> 64da74e2
 
 Help Options:
   -h, --help                        Show this help message
